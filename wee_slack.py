--- conflicted
+++ resolved
@@ -571,14 +571,9 @@
         else:
             new_name = self.name
         if self.channel_buffer:
-<<<<<<< HEAD
-            if self.current_short_name != (color + new_name):
-                self.current_short_name = color + new_name
-                w.buffer_set(self.channel_buffer, "short_name", color + new_name)
-=======
-            if w.buffer_get_string(self.channel_buffer, "short_name") != new_name:
+            if self.current_short_name != new_name:
+                self.current_short_name = new_name
                 w.buffer_set(self.channel_buffer, "short_name", new_name)
->>>>>>> ddce59c4
 
     def buffer_prnt(self, user='unknown_user', message='no message', time=0):
         """
@@ -1467,8 +1462,6 @@
 
         if "reactions" in message_json:
             text += create_reaction_string(message_json["reactions"])
-
-<<<<<<< HEAD
         message_json["_rendered_text"] = text
         return text
 
@@ -1480,31 +1473,6 @@
         if "subtype" in message_json and message_json["subtype"] in known_subtypes:
             proc[message_json["subtype"]](message_json)
 
-=======
-        if "subtype" in message_json and message_json["subtype"] == "message_changed":
-                if "edited" in message_json["message"]:
-                    append = " (edited)"
-                else:
-                    append = ''
-                channel.change_message(message_json["message"]["ts"], text + append)
-                cache=False
-        elif "subtype" in message_json and message_json["subtype"] == "message_deleted":
-            append = "(deleted)"
-            text = ""
-            channel.change_message(message_json["deleted_ts"], text + append)
-            cache = False
-        elif message_json.get("subtype", "") == "channel_leave":
-            channel.buffer_prnt(w.prefix("quit").rstrip(), text, time)
-        elif message_json.get("subtype", "") == "channel_join":
-            channel.buffer_prnt(w.prefix("join").rstrip(), text, time)
-        elif message_json.get("subtype", "") == "channel_topic":
-            channel.buffer_prnt(w.prefix("network").rstrip(), text, time)
-        elif text.startswith("_") and text.endswith("_"):
-            text = text[1:-1]
-            if name != channel.server.nick:
-                text = name + " " + text
-            channel.buffer_prnt(w.prefix("action").rstrip(), text, time)
->>>>>>> ddce59c4
         else:
             server = servers.find(message_json["_server"])
             channel = channels.find(message_json["channel"])
@@ -1519,7 +1487,17 @@
             text = render_message(message_json)
             name = get_user(message_json, server)
             name = name.encode('utf-8')
-            channel.buffer_prnt(name, text, time)
+
+            #special case with actions.
+            if text.startswith("_") and text.endswith("_"):
+                text = text[1:-1]
+                if name != channel.server.nick:
+                    text = name + " " + text
+                channel.buffer_prnt(w.prefix("action").rstrip(), text, time)
+
+            else:
+                channel.buffer_prnt(name, text, time)
+
 
             if cache:
                 channel.cache_message(message_json)
